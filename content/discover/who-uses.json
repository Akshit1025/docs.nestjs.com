{
  "Header": [
    {
      "logo": "/assets/logo/roche-logo.png",
      "url": "https://roche.com",
      "width": "90px"
    },
    {
      "logo": "/assets/logo/adidas.svg",
      "url": "https://adidas.com",
      "width": "80px"
    },
    {
      "logo": "/assets/logo/capgemini.svg",
      "url": "https://capgemini.com"
    },
    {
      "logo": "/assets/logo/societe-generale-logo.png",
      "url": "https://www.societegenerale.fr/"
    },
    {
      "logo": "/assets/logo/rewe.svg",
      "url": "https://rewe-digital.com/",
      "width": "180px"
    },
    {
      "logo": "/assets/logo/decathlon.png",
      "url": "https://www.decathlon.com/"
    },
    {
      "logo": "/assets/logo/autodesk.png",
      "url": "https://www.autodesk.com/"
    },
    {
      "logo": "/assets/logo/neo4j.png",
      "url": "https://www.neo4j.com/"
    },
    {
      "logo": "/assets/logo/shipt.png",
      "url": "https://www.shipt.com/"
    },
    {
      "logo": "/assets/logo/sanofi.png",
      "url": "https://github.com/Sanofi-IADC"
    },
    {
      "logo": "https://nestjs.com/img/valor-software.png",
      "url": "https://valor-software.com/"
    },
    {
      "logo": "/assets/logo/sitepen.svg",
      "url": "https://sitepen.com"
    },
    {
      "logo": "https://nestjs.com/img/gojob-logo.png",
      "url": "https://gojob.com/",
      "width": "100px"
    },
    {
      "logo": "https://nestjs.com/img/neoteric.png",
      "url": "https://neoteric.eu/"
    },
    {
      "logo": "/assets/logo/trellis.png",
      "url": "https://trellis.org/",
      "width": "70px"
    },
    {
      "logo": "https://nestjs.com/img/scalio-logo.svg",
      "url": "https://scal.io",
      "width": "120px"
    },
    {
      "logo": "https://nestjs.com/img/swingdev-logo.svg",
      "url": "https://swingdev.io/"
    },
    {
      "logo": "/assets/logo/cultura-colectiva.png",
      "url": "https://culturacolectiva.com",
      "width": "90px"
    },
    {
      "logo": "https://nestjs.com/img/trilon.png",
      "url": "https://trilon.io"
    },
    {
      "logo": "/assets/logo/architectnow.png",
      "url": "http://architectnow.net",
      "width": "150px"
    },
    {
      "logo": "/assets/logo/iflix.svg",
      "url": "https://www.iflix.com",
      "width": "70px"
    },
    {
      "logo": "https://nestjs.com/img/genuinebee.svg",
      "url": "https://genuinebee.com/"
    },
    {
      "logo": "/assets/logo/run-players-league.png",
      "url": "https://runplayersleague.com",
      "width": "80px"
    },
    {
      "logo": "/assets/logo/yanrongyun.svg",
      "url": "http://www.yanrongyun.com",
      "width": "120px"
    },
    {
      "logo": "/assets/logo/sclable.svg",
      "url": "https://sclable.com",
      "width": "120px"
    },
    {
      "logo": "/assets/logo/dozto.png",
      "url": "https://www.dozto.com",
      "width": "117px"
    },
    {
      "logo": "/assets/logo/qingtui.png",
      "url": "https://www.qingtui.cn/",
      "width": "90px"
    },
    {
      "logo": "/assets/logo/crowdlinker.svg",
      "url": "https://crowdlinker.com/",
      "width": "110px"
    },
    {
      "logo": "/assets/logo/nothing.svg",
      "url": "https://nothing.ch/",
      "width": "110px"
    },
    {
      "logo": "/assets/logo/swissdevjobs-devops-logo.png",
      "url": "https://swissdevjobs.ch/jobs/Dev-Ops/All",
      "width": "65px"
    },
    {
      "logo": "/assets/logo/zeoagency.svg",
      "url": "https://zeo.org/tr/",
      "width": "80px"
    },
    {
      "logo": "/assets/logo/valueadd.png",
      "url": "https://valueadd.pl/",
      "width": "120px"
    },
    {
      "logo": "/assets/logo/bedu.svg",
      "url": "https://bedu.org",
      "width": "100px"
    },
    {
      "logo": "/assets/logo/shopback.png",
      "url": "https://shopback.com",
      "width": "100px"
    },
    {
      "logo": "/assets/logo/facile.png",
      "url": "https://www.facile.it",
      "width": "100px"
    },
    {
      "logo": "/assets/logo/interfacewerk.png",
      "url": "https://interfacewerk.de",
      "width": "130px"
    },
    {
      "logo": "/assets/logo/ottonova.png",
      "url": "https://www.ottonova.de",
      "width": "130px"
    },
    {
      "logo": "/assets/logo/radity.png",
      "url": "https://radity.com",
      "width": "120px"
    },
    {
      "logo": "/assets/logo/global-cto-forum.png",
      "url": "https://globalctoforum.org/",
      "width": "120px"
    },
    {
      "logo": "/assets/logo/rivvy.png",
      "url": "https://rivvy.app",
      "width": "120px"
    }
  ],
  "Body": [
    "https://gorrion.io/",
    "http://balticdatascience.com/",
    "https://prohabits.com/",
    "https://komed-health.com/",
    "https://kerberus.com.co/",
    "http://xtremis.com/",
    "https://notadd.com/",
    "http://jsdaddy.io/",
    "https://yumpingo.com/",
    "https://analytics-importer.cz/",
    "https://dayzim.com/",
    "https://wizkids.co.uk/",
    "https://pilvia.com/",
    "https://wi-q.com/",
    "http://agrofel.com.br",
    "https://societegenerale.com/",
    "https://trashpanda.hulan.nl/",
    "https://bytedance.com/",
    "https://votercircle.com",
    "https://erento.com",
    "https://ideas.manticore-labs.com/",
    "https://smartexlab.com/",
    "https://automama.ru/",
    "https://iflix.com/",
    "https://frontendwatch.com/",
    "https://mobilejazz.com/",
    "https://cgiandi.com/",
    "https://www.titlex.com.au/",
    "https://codengage.com/",
    "https://budacode.com/",
    "https://blueanchor.io/",
    "https://www.easymetrics.com/",
    "https://getapollo.io/",
    "https://big-bench.com/",
    "https://www.qingtui.cn/",
    "https://www.rosebayconsult.com/",
    "https://www.patrocinium.com/",
    "https://creatorsdaily.com",
    "https://autoscar.com.br",
    "https://www.mediktiv.com",
    "https://harmonize.health",
    "https://accerlery.be",
    "https://www.facile.it",
    "https://shopback.com",
    "https://www.ottonova.de",
    "https://www.radity.com",
    "https://globalctoforum.org",
    "https://halojasa.com",
    "https://hexito.com",
    "https://rivvy.app",
    "https://padfever.com/",
    "https://datenlotse.org",
    "https://bemum.co",
    "https://weoptimeye.ai",
    "https://nemovote.com",
    "https://selleo.com",
<<<<<<< HEAD
    "https://pchas.ir",
    "https://tayeh.ir"
=======
    "https://forwardigital.co.uk"
>>>>>>> 4beef39f
  ]
}<|MERGE_RESOLUTION|>--- conflicted
+++ resolved
@@ -245,11 +245,8 @@
     "https://weoptimeye.ai",
     "https://nemovote.com",
     "https://selleo.com",
-<<<<<<< HEAD
     "https://pchas.ir",
-    "https://tayeh.ir"
-=======
+    "https://tayeh.ir",
     "https://forwardigital.co.uk"
->>>>>>> 4beef39f
   ]
 }