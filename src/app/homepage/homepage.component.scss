--- conflicted
+++ resolved
@@ -1,9 +1,5 @@
-<<<<<<< HEAD
-@import '../../scss/utils.scss';
-=======
 @use '../../scss/utils';
 @use '../../scss/variables';
->>>>>>> d81f4965
 
 .container-fluid {
   position: relative;
@@ -62,20 +58,12 @@
 }
 
 .page-wrapper {
-<<<<<<< HEAD
   color: var(--color);
-=======
-  color: variables.$grey-color;
->>>>>>> d81f4965
   line-height: 26px;
 
   a {
     font-weight: 600;
-<<<<<<< HEAD
     color: var(--primary);
-=======
-    color: variables.$red-color;
->>>>>>> d81f4965
     &:hover {
       color: #0894e2;
     }
@@ -87,11 +75,7 @@
   h4,
   h5,
   h6 {
-<<<<<<< HEAD
     color: var(--color-1dp);
-=======
-    color: variables.$black-color;
->>>>>>> d81f4965
   }
   h3 {
     font-size: 24px;
@@ -125,11 +109,7 @@
     }
   }
   h5 {
-<<<<<<< HEAD
     color: var(--color);
-=======
-    color: variables.$grey-color;
->>>>>>> d81f4965
     margin-top: 5px;
     font-weight: 600;
     font-size: 16px;
@@ -157,11 +137,7 @@
   }
 
   a {
-<<<<<<< HEAD
     color: var(--primary);
-=======
-    color: variables.$red-color;
->>>>>>> d81f4965
     font-weight: 600;
     &:hover {
       color: #0894e2;
@@ -239,13 +215,8 @@
   }
 
   .btn-primary {
-<<<<<<< HEAD
     border: 2px solid var(--primary);
     color: var(--primary);
-=======
-    border: 2px solid variables.$red-color;
-    color: variables.$red-color;
->>>>>>> d81f4965
     padding: 12px 20px;
     display: inline-block;
 
@@ -345,11 +316,7 @@
   }
 
   .contact-us {
-<<<<<<< HEAD
     background: var(--primary);
-=======
-    background: variables.$red-color;
->>>>>>> d81f4965
     color: #fff;
     padding: 20px 30px;
     border-radius: 3px;
@@ -413,15 +380,9 @@
 
   svg {
     font-size: 17px;
-<<<<<<< HEAD
     color: var(--color-black);
     &:hover {
       color: var(--primary);
-=======
-    color: variables.$black-color;
-    &:hover {
-      color: variables.$red-color;
->>>>>>> d81f4965
     }
   }
 }
@@ -561,11 +522,7 @@
 }
 
 .algolia-autocomplete .algolia-docsearch-suggestion--highlight {
-<<<<<<< HEAD
   color: var(--primary);
-=======
-  color: variables.$red-color;
->>>>>>> d81f4965
   background: #fff2f4;
 }
 
