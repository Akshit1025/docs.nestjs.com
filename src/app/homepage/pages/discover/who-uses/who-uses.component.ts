import { ChangeDetectionStrategy, Component } from '@angular/core';
import { BasePageComponent } from '../../page/page.component';

@Component({
  selector: 'app-who-uses',
  templateUrl: './who-uses.component.html',
  changeDetection: ChangeDetectionStrategy.OnPush,
  styleUrls: ['./who-uses.component.scss'],
})
export class WhoUsesComponent extends BasePageComponent {
  readonly companies = [
    {
      logo: 'https://nestjs.com/valor-software.5dab60ec.png',
      url: 'https://valor-software.com/',
    },
    {
      logo: 'https://nestjs.com/neoteric.0e4df380.png',
      url: 'https://neoteric.eu/',
    },
    {
      logo: 'https://nestjs.com/swingdev-logo.66e92510.svg',
      url: 'https://swingdev.io/',
    },
    {
      logo: '/assets/logo/adidas.svg',
      url: 'https://adidas.com',
      width: '80px',
    },
    {
      logo: 'https://nestjs.com/img/gojob-logo.png',
      url: 'https://gojob.com/',
      width: '100px',
    },
    {
      logo: '/assets/logo/trellis.png',
      url: 'https://trellis.org/',
      width: '70px',
    },
    {
      logo: 'https://nestjs.com/scalio-logo.0a1046af.svg',
      url: 'https://scal.io',
      width: '120px',
    },
    {
      logo: '/assets/logo/rewe.svg',
      url: 'https://rewe-digital.com/',
      width: '180px',
    },
    {
      logo: 'https://nestjs.com/genuinebee.bdd5ef72.svg',
      url: 'https://genuinebee.com/',
    },
    {
      logo: '/assets/logo/architectnow.png',
      url: 'http://architectnow.net',
      width: '150px',
    },
    {
      logo: '/assets/logo/iflix.svg',
      url: 'https://www.iflix.com',
      width: '70px',
    },
    {
      logo: '/assets/logo/roche-logo.png',
      url: 'https://roche.com',
      width: '90px',
    },
    {
<<<<<<< HEAD
      logo: '/assets/logo/run-players-league.png',
      url: 'https://runplayersleague.com',
      width: '90px',
    },
=======
      logo: '/assets/logo/yanrongyun.svg',
      url: 'http://www.yanrongyun.com',
      width: '120px',
    }
>>>>>>> cd1ddb54
  ];

  readonly companiesUrls = [
    'https://gorrion.io/',
    'http://balticdatascience.com/',
    'https://prohabits.com/',
    'https://komed-health.com/',
    'https://kerberus.com.co/',
    'http://xtremis.com/',
    'https://notadd.com/',
    'http://jsdaddy.io/',
    'https://yumpingo.com/',
    'https://analytics-importer.cz/',
    'https://dayzim.com/',
    'https://wizkids.co.uk/',
    'https://pilvia.com/',
    'https://wi-q.com/',
    'http://agrofel.com.br',
    'https://societegenerale.com/',
    'https://trashpanda.hulan.nl/',
    'https://bytedance.com/',
    'https://votercircle.com',
    'https://erento.com',
    'https://ideas.manticore-labs.com/',
    'https://smartexlab.com/',
    'https://automama.ru/',
    'https://iflix.com/',
    'https://culturacolectiva.com',
    'https://framework.watch',
    'https://mobilejazz.com/',
    'https://cgiandi.com/',
    'https://www.titlex.com.au/',
    'https://codengage.com/',
    'https://budacode.com/',
    'https://blueanchor.io/',
    'https://www.easymetrics.com/',
    'https://getapollo.io/',
  ];
}<|MERGE_RESOLUTION|>--- conflicted
+++ resolved
@@ -66,17 +66,15 @@
       width: '90px',
     },
     {
-<<<<<<< HEAD
       logo: '/assets/logo/run-players-league.png',
       url: 'https://runplayersleague.com',
       width: '90px',
     },
-=======
+    {
       logo: '/assets/logo/yanrongyun.svg',
       url: 'http://www.yanrongyun.com',
       width: '120px',
     }
->>>>>>> cd1ddb54
   ];
 
   readonly companiesUrls = [
