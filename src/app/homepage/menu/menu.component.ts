import {
  ChangeDetectionStrategy,
  Component,
  Input,
  OnInit,
} from '@angular/core';
import { ActivatedRoute, NavigationEnd, Router } from '@angular/router';
import { filter } from 'rxjs/operators';

@Component({
  selector: 'app-menu',
  templateUrl: './menu.component.html',
  styleUrls: ['./menu.component.scss'],
  changeDetection: ChangeDetectionStrategy.OnPush,
})
export class MenuComponent implements OnInit {
  @Input()
  isSidebarOpened = true;
  readonly items = [
    {
      title: 'Introduction',
      isOpened: false,
      path: '/',
    },
    {
      title: 'Overview',
      isOpened: true,
      children: [
        { title: 'First steps', path: '/first-steps' },
        { title: 'Controllers', path: '/controllers' },
        { title: 'Providers', path: '/providers' },
        { title: 'Modules', path: '/modules' },
        { title: 'Middleware', path: '/middleware' },
        { title: 'Exception filters', path: '/exception-filters' },
        { title: 'Pipes', path: '/pipes' },
        { title: 'Guards', path: '/guards' },
        { title: 'Interceptors', path: '/interceptors' },
        { title: 'Custom decorators', path: '/custom-decorators' },
      ],
    },
    {
      title: 'Fundamentals',
      isOpened: false,
      children: [
        { title: 'Custom providers', path: '/fundamentals/custom-providers' },
        {
          title: 'Asynchronous providers',
          path: '/fundamentals/async-providers',
        },
        {
          title: 'Dynamic modules',
          path: '/fundamentals/dynamic-modules',
        },
        {
          title: 'Injection scopes',
          path: '/fundamentals/injection-scopes',
        },
        {
          title: 'Circular dependency',
          path: '/fundamentals/circular-dependency',
        },
        {
          title: 'Module reference',
          path: '/fundamentals/module-ref',
        },
        {
          title: 'Lazy-loading modules',
          path: '/fundamentals/lazy-loading-modules',
        },
        {
          title: 'Execution context',
          path: '/fundamentals/execution-context',
        },
        {
          title: 'Lifecycle events',
          path: '/fundamentals/lifecycle-events',
        },
        {
          title: 'Platform agnosticism',
          path: '/fundamentals/platform-agnosticism',
        },
        { title: 'Testing', path: '/fundamentals/testing' },
      ],
    },
    {
      title: 'Techniques',
      isOpened: false,
      children: [
        { title: 'Configuration', path: '/techniques/configuration' },
        { title: 'Database', path: '/techniques/database' },
        { title: 'Mongo', path: '/techniques/mongodb' },
        { title: 'Validation', path: '/techniques/validation' },
        { title: 'Caching', path: '/techniques/caching' },
        { title: 'Serialization', path: '/techniques/serialization' },
        { title: 'Versioning', path: '/techniques/versioning' },
        { title: 'Task scheduling', path: '/techniques/task-scheduling' },
        { title: 'Queues', path: '/techniques/queues' },
        { title: 'Logging', path: '/techniques/logger' },
        { title: 'Cookies', path: '/techniques/cookies' },
        { title: 'Events', path: '/techniques/events' },
        { title: 'Compression', path: '/techniques/compression' },
        { title: 'File upload', path: '/techniques/file-upload' },
        { title: 'Streaming files', path: '/techniques/streaming-files' },
        { title: 'HTTP module', path: '/techniques/http-module' },
        { title: 'Session', path: '/techniques/session' },
        { title: 'Model-View-Controller', path: '/techniques/mvc' },
        { title: 'Performance (Fastify)', path: '/techniques/performance' },
        { title: 'Server-Sent Events', path: '/techniques/server-sent-events' },
      ],
    },
    {
      title: 'Security',
      isOpened: false,
      children: [
        { title: 'Authentication', path: '/security/authentication' },
        { title: 'Authorization', path: '/security/authorization' },
        {
          title: 'Encryption and Hashing',
          path: '/security/encryption-and-hashing',
        },
        { title: 'Helmet', path: '/security/helmet' },
        { title: 'CORS', path: '/security/cors' },
        { title: 'CSRF Protection', path: '/security/csrf' },
        { title: 'Rate limiting', path: '/security/rate-limiting' },
      ],
    },
    {
      title: 'GraphQL',
      isOpened: false,
      children: [
        { title: 'Quick start', path: '/graphql/quick-start' },
        { title: 'Resolvers', path: '/graphql/resolvers' },
        { title: 'Mutations', path: '/graphql/mutations' },
        { title: 'Subscriptions', path: '/graphql/subscriptions' },
        { title: 'Scalars', path: '/graphql/scalars' },
        { title: 'Directives', path: '/graphql/directives' },
        { title: 'Interfaces', path: '/graphql/interfaces' },
        { title: 'Unions and Enums', path: '/graphql/unions-and-enums' },
        { title: 'Field middleware', path: '/graphql/field-middleware' },
        { title: 'Mapped types', path: '/graphql/mapped-types' },
        { title: 'Plugins', path: '/graphql/plugins' },
        { title: 'Complexity', path: '/graphql/complexity' },
        { title: 'Extensions', path: '/graphql/extensions' },
        { title: 'CLI Plugin', path: '/graphql/cli-plugin' },
        { title: 'Generating SDL', path: '/graphql/generating-sdl' },
        { title: 'Sharing models', path: '/graphql/sharing-models' },
        {
          title: 'Other features',
          path: '/graphql/other-features',
        },
        { title: 'Federation', path: '/graphql/federation' },
        { title: 'Migration guide', path: '/graphql/migration-guide' },
      ],
    },
    {
      title: 'WebSockets',
      isOpened: false,
      children: [
        { title: 'Gateways', path: '/websockets/gateways' },
        { title: 'Exception filters', path: '/websockets/exception-filters' },
        { title: 'Pipes', path: '/websockets/pipes' },
        { title: 'Guards', path: '/websockets/guards' },
        { title: 'Interceptors', path: '/websockets/interceptors' },
        { title: 'Adapters', path: '/websockets/adapter' },
      ],
    },
    {
      title: 'Microservices',
      isOpened: false,
      children: [
        { title: 'Overview', path: '/microservices/basics' },
        { title: 'Redis', path: '/microservices/redis' },
        { title: 'MQTT', path: '/microservices/mqtt' },
        { title: 'NATS', path: '/microservices/nats' },
        { title: 'RabbitMQ', path: '/microservices/rabbitmq' },
        { title: 'Kafka', path: '/microservices/kafka' },
        { title: 'gRPC', path: '/microservices/grpc' },
        {
          title: 'Custom transporters',
          path: '/microservices/custom-transport',
        },
        {
          title: 'Exception filters',
          path: '/microservices/exception-filters',
        },
        { title: 'Pipes', path: '/microservices/pipes' },
        { title: 'Guards', path: '/microservices/guards' },
        { title: 'Interceptors', path: '/microservices/interceptors' },
      ],
    },
    {
      title: 'Deployment',
      isNew: true,
      path: '/deployment',
    },
    {
      title: 'Standalone apps',
      isOpened: false,
      path: '/standalone-applications',
    },
    {
      title: 'CLI',
      isOpened: false,
      children: [
        { title: 'Overview', path: '/cli/overview' },
        { title: 'Workspaces', path: '/cli/monorepo' },
        { title: 'Libraries', path: '/cli/libraries' },
        { title: 'Usage', path: '/cli/usages' },
        { title: 'Scripts', path: '/cli/scripts' },
      ],
    },
    {
      title: 'OpenAPI',
      isOpened: false,
      children: [
        { title: 'Introduction', path: '/openapi/introduction' },
        {
          title: 'Types and Parameters',
          path: '/openapi/types-and-parameters',
        },
        { title: 'Operations', path: '/openapi/operations' },
        { title: 'Security', path: '/openapi/security' },
        { title: 'Mapped Types', path: '/openapi/mapped-types' },
        { title: 'Decorators', path: '/openapi/decorators' },
        { title: 'CLI Plugin', path: '/openapi/cli-plugin' },
        { title: 'Other features', path: '/openapi/other-features' },
        { title: 'Migration guide', path: '/openapi/migration-guide' },
      ],
    },
    {
      title: 'Recipes',
      isOpened: false,
      children: [
        { title: 'REPL', path: '/recipes/repl' },
        { title: 'CRUD generator', path: '/recipes/crud-generator' },
        { title: 'SWC (fast compiler)', path: '/recipes/swc' },
        { title: 'Passport (auth)', path: '/recipes/passport' },
        { title: 'Hot reload', path: '/recipes/hot-reload' },
        { title: 'MikroORM', path: '/recipes/mikroorm' },
        { title: 'TypeORM', path: '/recipes/sql-typeorm' },
        { title: 'Mongoose', path: '/recipes/mongodb' },
        { title: 'Sequelize', path: '/recipes/sql-sequelize' },
        { title: 'Router module', path: '/recipes/router-module' },
        { title: 'Swagger', path: '/recipes/swagger' },
        { title: 'Health checks', path: '/recipes/terminus' },
        { title: 'CQRS', path: '/recipes/cqrs' },
        { title: 'Compodoc', path: '/recipes/documentation' },
        { title: 'Prisma', path: '/recipes/prisma' },
        { title: 'Serve static', path: '/recipes/serve-static' },
        { title: 'Commander', path: '/recipes/nest-commander' },
        { title: 'Async local storage', path: '/recipes/async-local-storage' },
<<<<<<< HEAD
        { title: 'Suites (Automock)', path: '/recipes/suites' },
=======
        { title: 'Automock', path: '/recipes/automock' },
        { title: 'Necord', path: '/recipes/necord' },
>>>>>>> 76ee6192
      ],
    },
    {
      title: 'FAQ',
      isOpened: false,
      children: [
        { title: 'Serverless', path: '/faq/serverless' },
        { title: 'HTTP adapter', path: '/faq/http-adapter' },
        {
          title: 'Keep-Alive connections',
          path: '/faq/keep-alive-connections',
        },
        { title: 'Global path prefix', path: '/faq/global-prefix' },
        { title: 'Raw body', path: '/faq/raw-body' },
        { title: 'Hybrid application', path: '/faq/hybrid-application' },
        { title: 'HTTPS & multiple servers', path: '/faq/multiple-servers' },
        { title: 'Request lifecycle', path: '/faq/request-lifecycle' },
        { title: 'Common errors', path: '/faq/common-errors' },
        {
          title: 'Examples',
          externalUrl: 'https://github.com/nestjs/nest/tree/master/sample',
        },
      ],
    },
    {
      title: 'Devtools',
      isOpened: false,
      children: [
        { title: 'Overview', path: '/devtools/overview' },
        { title: 'CI/CD integration', path: '/devtools/ci-cd-integration' },
      ],
    },
    {
      title: 'Migration guide',
      isOpened: false,
      path: '/migration-guide',
    },
    {
      title: 'Official courses',
      externalUrl: 'https://courses.nestjs.com/',
    },
    {
      title: 'Discover',
      isOpened: false,
      children: [
        { title: 'Who is using Nest?', path: '/discover/companies' },
        { title: 'Jobs board', externalUrl: 'https://jobs.nestjs.com/' },
      ],
    },
    // {
    //   title: 'T-Shirts and Hoodies',
    //   externalUrl: 'https://nestjs.threadless.com/',
    // },
    {
      title: 'Support us',
      isOpened: false,
      path: '/support',
    },
  ];

  constructor(
    private readonly route: ActivatedRoute,
    private readonly router: Router,
  ) {}

  ngOnInit() {
    this.router.events
      .pipe(filter((ev) => ev instanceof NavigationEnd))
      .subscribe(() => this.toggleCategory());

    this.toggleCategory();
  }

  toggleCategory() {
    const { firstChild } = this.route.snapshot;
    if (
      (firstChild.url && firstChild.url[1]) ||
      (firstChild.url &&
        firstChild.routeConfig &&
        firstChild.routeConfig.loadChildren)
    ) {
      const { path } = firstChild.url[0];
      const index = this.items.findIndex(
        ({ title }) => title.toLowerCase() === path,
      );
      if (index < 0) {
        return;
      }
      this.items[index].isOpened = true;
      this.items[1].isOpened = false;
    }
  }
}<|MERGE_RESOLUTION|>--- conflicted
+++ resolved
@@ -249,12 +249,8 @@
         { title: 'Serve static', path: '/recipes/serve-static' },
         { title: 'Commander', path: '/recipes/nest-commander' },
         { title: 'Async local storage', path: '/recipes/async-local-storage' },
-<<<<<<< HEAD
+        { title: 'Necord', path: '/recipes/necord' },
         { title: 'Suites (Automock)', path: '/recipes/suites' },
-=======
-        { title: 'Automock', path: '/recipes/automock' },
-        { title: 'Necord', path: '/recipes/necord' },
->>>>>>> 76ee6192
       ],
     },
     {
