@use '../../../scss/variables';
@use '../../../scss/utils';

:host {
  @extend .transition;
  @extend .box-sizing;
  @include utils.transform(translateX(-100%));
  
  padding: 90px 17px 40px 24px;
  width: 250px;
  background: var(--menu-background);
  position: fixed !important;
  bottom: 0;
  top: 0;
  z-index: 1000;
  overflow: overlay;

  &.opened {
    @include utils.transform(translateX(0));
  }
  @include  utils.media(large) {
    width: 250px;
  }
  @include utils.media(normal) {
    &.opened {
      z-index: 1000;
      box-shadow: 0 10px 40px rgba(0, 0, 0, 0.1);
    }
  }
  @include utils.media(medium) {
    padding: 85px 25px 20px 25px;
  }
  @include utils.media(small) {
    width: 100%;
  }

  @media print {
    display: none;
  }
}

.nav-item {
  margin: 0 -10px;
  padding: 0 10px;
  // border-bottom: 1px solid #efefef;
  &:last-of-type {
    border: 0;
  }

  h3 {
    margin: 20px 0;
  }
}

.btn-version,
.btn-support {
  @extend .transition;
  @include utils.radius(2px);

  padding: 10px;
  box-sizing: border-box;
  font-weight: bold;
  font-size: 13px;
  text-transform: uppercase;
  text-align: left;
  width: calc(100% - 10px);
  display: block;
}

.btn-version {
  background: #dfdfdf;
  margin-top: 5px;
  color: #151515;

  &:hover {
    background: #cccccc;
  }
}

.btn-support {
  margin-top: 20px;
<<<<<<< HEAD
  background: variables.$red-gradient;
  transition: none;
=======
  background: var(--primary);
>>>>>>> 319555e7
  color: #fff;

  &:hover {
    background: #151515;
  }
}<|MERGE_RESOLUTION|>--- conflicted
+++ resolved
@@ -68,23 +68,19 @@
 }
 
 .btn-version {
-  background: #dfdfdf;
+  background: var(--background-3dp);
   margin-top: 5px;
-  color: #151515;
+  color: var(--color-1dp);
 
   &:hover {
-    background: #cccccc;
+    background: var(--background-5dp);
   }
 }
 
 .btn-support {
   margin-top: 20px;
-<<<<<<< HEAD
   background: variables.$red-gradient;
   transition: none;
-=======
-  background: var(--primary);
->>>>>>> 319555e7
   color: #fff;
 
   &:hover {
